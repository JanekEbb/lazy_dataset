import pickle
import logging
import numbers
import textwrap
import operator
from copy import deepcopy
import itertools
import random
import collections

import numpy as np
from typing import Optional, Union, Any, List, Dict

LOG = logging.getLogger('lazy_dataset')


def new(examples: Union[list, dict], immutable_warranty: str = 'pickle'):
    """
    Creates a new dataset from data in `examples`. `examples` can be a `list`
    or a `dict`.

    Args:
        examples: The data to create a new dataset from
        immutable_warranty: How to ensure immutability. Available options are
            'pickle' and 'copy'.

    Returns:
        The `Dataset` created from `examples`

    Examples:
        Create a dataset from a dict:

        >>> import lazy_dataset
        >>> ds = lazy_dataset.new({'a': 1, 'b': 2, 'c': 3})
        >>> ds
          DictDataset(len=3)
        MapDataset(_pickle.loads)
        >>> ds.keys()
        ('a', 'b', 'c')
        >>> list(ds)
        [1, 2, 3]
        >>> ds = ds.map(lambda example: example * 2)
        >>> list(ds)
        [2, 4, 6]
        >>> ds = ds.filter(lambda example: example > 2)
        >>> list(ds)
        [4, 6]
        >>> ds
              DictDataset(len=3)
            MapDataset(_pickle.loads)
          MapDataset(<function <lambda> at ...>)
        FilterDataset(<function <lambda> at ...>)

        Create a dataset from a list:

        >>> ds = lazy_dataset.new([1, 2, 3, 4, 5])
        >>> list(ds)
        [1, 2, 3, 4, 5]

    """
    if isinstance(examples, dict):
        ds = from_dict(examples, immutable_warranty=immutable_warranty)
    elif isinstance(examples, (tuple, list)):
        ds = from_list(examples, immutable_warranty=immutable_warranty)
    else:
        raise TypeError(type(examples), examples)
    return ds


def from_dict(examples: dict, immutable_warranty: str = 'pickle'):
    if immutable_warranty == 'pickle':
        examples = {
            k: pickle.dumps(v)
            for k, v in examples.items()
        }
        ds = DictDataset(examples)
        ds = ds.map(pickle.loads)
    elif immutable_warranty == 'copy':
        ds = DictDataset(examples)
        ds = ds.map(deepcopy)
    else:
        raise ValueError(immutable_warranty)

    return ds


def from_list(examples: list, immutable_warranty: str = 'pickle'):
    assert isinstance(examples, (tuple, list)), examples
    if immutable_warranty == 'pickle':
        examples = [
            pickle.dumps(example)
            for example in examples
        ]
        ds = ListDataset(examples)
        ds = ds.map(pickle.loads)
    elif immutable_warranty == 'copy':
        ds = ListDataset(examples)
        ds = ds.map(deepcopy)
    else:
        raise ValueError(immutable_warranty)

    return ds


def concatenate(*datasets):
    """
    Create a new `Dataset` by concatenation of all passed datasets.

    Example:
        >>> import lazy_dataset
        >>> ds1 = lazy_dataset.new([1, 2, 3, 4])
        >>> ds2 = lazy_dataset.new([5, 6, 7, 8])
        >>> concatenate(ds1, ds2)
            ListDataset(len=4)
          MapDataset(_pickle.loads)
            ListDataset(len=4)
          MapDataset(_pickle.loads)
        ConcatenateDataset()

        >>> concatenate((ds1, ds2))
            ListDataset(len=4)
          MapDataset(_pickle.loads)
            ListDataset(len=4)
          MapDataset(_pickle.loads)
        ConcatenateDataset()

    Args:
        datasets: List of datasets. Can be either a list of datasets
            (`concatenate((ds1, ds2, ...))`) or multiple datasets
            (`concatenate(ds1, ds2, ...)`)

    Returns:
        Concatenation of all input datasets

    """
    if len(datasets) == 0:
        raise ValueError('Need at least one dataset to concatenate!')
    if len(datasets) == 1 and isinstance(datasets[0], (tuple, list)):
        datasets, = datasets
    if not all(isinstance(dataset, Dataset) for dataset in datasets):
        raise TypeError(
            f'All input arguments must be datasets! {Dataset} ' + ' '.join(
                str(type(d)) for d in datasets) + '|' + ' '.join(
                str(isinstance(d, Dataset)) for d in datasets))
    if len(datasets) == 1:
        return datasets[0]
    return ConcatenateDataset(*datasets)


class FilterException(Exception):
    """
    Special Exception for the Dataset to indicate that this example should be
    skipped. The `Dataset.catch()` and
    `Dataset.prefetch(..., catch_filter_exception=True)` handle this
    exception.
    """
    pass


class Dataset:

    def copy(self, freeze: bool = False) -> 'Dataset':
        """
        Copies this dataset.

        Args:
            freeze: If `True`, the resulting dataset will not be random anymore.
                Only effects `ReShuffleDataset` at the moment.

        Returns:
            A copy of this dataset
        """
        raise NotImplementedError

    def __iter__(self):
        raise NotImplementedError(
            f'__iter__ is not implemented for {self.__class__}.\n'
            f'self: \n{repr(self)}'
        )

    def __len__(self):
        # The correct exception type is TypeError and not NotImplementedError
        # for __len__. For example len(dataset) ignores TypeError but not
        # NotImplementedError
        raise TypeError(
            f'__len__ is not implemented for {self.__class__}.\n'
            f'self: \n{repr(self)}'
        )

    @property
    def indexable(self) -> bool:
        raise NotImplementedError(
            f'indexable is not implemented for {self.__class__}.\n'
            f'self: \n{repr(self)}'
        )

    def __getitem__(self, item):
        if isinstance(item, (slice, tuple, list)):
            return SliceDataset(item, self)
        elif isinstance(item, np.ndarray) and item.ndim == 1:
            return SliceDataset(item, self)
        elif isinstance(item, bytes):
            raise NotImplementedError(
                f'This is not implemented for an bytes objext. '
                f'Use bytes.decode() to convert it to an str.\n'
                f'__getitem__ is not implemented for {self.__class__}[{item!r}],\n'
                f'where type({item!r}) == {type(item)} '
                f'self: \n{self!r}'
            )
        raise NotImplementedError(
            f'__getitem__ is not implemented for {self.__class__}[{item!r}],\n'
            f'where type({item!r}) == {type(item)}\n'
            f'self:\n{self!r}'
        )

    def keys(self) -> list:
        raise NotImplementedError(
            f'keys is not implemented for {self.__class__}.\n'
            f'self: \n{repr(self)}'
        )

    def items(self) -> List[tuple]:
        """
        Returns:
             A `list` of key-value pairs (`tuple`s) like `dict.items()`.
             Only works for datasets that have `keys`.

        Example:
            >>> examples = {'a': {'d': 1}, 'b': {'e': 1}, 'c': {'f': 1}}
            >>> it = DictDataset(examples)
            >>> list(it)
            [{'d': 1}, {'e': 1}, {'f': 1}]
            >>> list(it.items())
            [('a', {'d': 1}), ('b', {'e': 1}), ('c', {'f': 1})]
        """
        it = DictDataset(dict(zip(self.keys(), self.keys())))
        return it.zip(self)

    def __contains__(self, item):
        # contains is not well defined for dataset, because dataset is a
        # mixture of tuple and dict. (tuple -> value, dict -> key)
        # Use the verbose contains (see exception msg)
        raise Exception(
            f"Use 'key in {self.__class__}.keys()' "
            f"instead of 'key in {self.__class__}'")

    def __call__(self):
        """

        Usecase:
          `tf.data.Dataset.from_generator(dataset)`

        Without __call__:
          `tf.data.Dataset.from_generator(lambda: dataset)`
        """
        return self.__iter__()

    def map(self, map_fn: callable, num_workers: int = 0,
            buffer_size: int = 100, backend: str = 't') -> 'MapDataset':
        """
        Maps this dataset with `map_fn`. `map_fn` is applied to every element
        in the dataset and a new dataset is created with the results.

        Inspired by `map`.

        Args:
            map_fn: Function to transform an example dict. Takes a single
                example as provided by this dataset as its only positional
                argument and returns a transformed example, e.g., read and add
                 the observed audio signals.
            num_workers: If set to a value > 0, the `map_fn` is executed in
                parallel using `parallel_utils.lazy_parallel_map` with
                `num_workers` count of processes/threads.
            buffer_size: The size of the buffer used when `map_fn` is executed
                in parallel (`num_workers > 0`).
            backend: The backend used when `map_fn` is executed in parallel
                (`num_workers > 0`). See `parallel_utils.lazy_parallel_map` for
                details.

        Returns:
            MapDataset returning mapped examples. This can e.g. be used to read
            and add audio to the example dict (see read_audio method).

        Note:
          - `map_fn` can do inplace transformations without using copy.
            The `DictDataset` makes a deepcopy of each example and prevents a
            modification of the root example.
          - If `num_workers > 0` the `map_fn` is performed in parallel.
            But the input dataset is still executed serially.
            This allows an arbitrary input dataset. When it is desired to get
            an example in parallel, use prefetch on an indexable dataset.
          - `.map(map_fn).prefetch(...)` should be preferred over
            `.map(map_fn, num_workers=...)` where possible. The prefetch
            implementation executes all actions that were applied to the dataset
            before the prefetch operation (`map`, `batch`, ...) in parallel,
            but `.map(map_fn, num_workers=...)` only executes the passed
            `map_fn` in parallel and all functions previously applied to the
            dataset serially in the main thread.
        """
        if num_workers > 0:
            return ParMapDataset(
                map_fn, self, num_workers=num_workers, buffer_size=buffer_size,
                backend=backend
            )
        return MapDataset(map_fn, self)

    def prefetch(self, num_workers: int, buffer_size: int, backend: str = 't',
                 catch_filter_exception: Any = None) -> 'PrefetchDataset':
        """
        Prefetches data (i.e., executes all actions applied previously with,
        e.g., `.map`, `.filter`, `.batch` or others) asynchronously in the
        background using `backend`.
        The dataset on which the `prefetch` method is used must be indexable
        (define `__getitem__`) and have a length (define `__len__`).
        For details on the available options for `backend` see
        `parallel_utils.lazy_parallel_map`.
        The threaded backend ('t') is recommended in most scenarios, especially
        if the mapped functions use a lot of I/O or numpy.

        Args:
            num_workers: Number of threads/processes used by the backend
            buffer_size: Number of elements that are prefetched and buffered
            backend: The used backend
            catch_filter_exception: If `True`, `FilterException`s are catched 
                and the element that raised the exception while processing is 
                dropped. This can also be set to a specific type (or a list of
                types) of exceptions to catch. If this is set to a value that
                evaluates to `True`, the resulting iterator does not have a
                length.

        Returns:
            Dataset that prefetches data in the background. This dataset is
            not indexable and only has a length if the input dataset defines
            a length and `bool(catch_filter_exception)` evaluates to `False`.

        Example:
            >>> import string
            >>> ascii = string.ascii_lowercase
            >>> it = DictDataset({k: v for v, k in enumerate(ascii[:10])})
            >>> # ds1 = ds1.items().map(lambda x: {'example_id': x[0], **x[1]})
            >>> list(it)
            [0, 1, 2, 3, 4, 5, 6, 7, 8, 9]
            >>> def foo(ex):
            ...     print(f'called with {ex}')
            ...     return ex
            >>> it = it.map(foo)
            >>> list(it)
            called with 0
            called with 1
            called with 2
            called with 3
            called with 4
            called with 5
            called with 6
            called with 7
            called with 8
            called with 9
            [0, 1, 2, 3, 4, 5, 6, 7, 8, 9]
            >>> it = it.prefetch(2, 4)
            >>> next(iter(it))
            called with 0
            called with 1
            called with 2
            called with 3
            0

        """
        return PrefetchDataset(
            input_dataset=self,
            num_workers=num_workers,
            buffer_size=buffer_size,
            backend=backend,
            catch_filter_exception=catch_filter_exception,
        )

    def filter(self, filter_fn: callable, lazy: bool = True) -> 'Dataset':
        """
        Filters elements in this dataset based on `filter_fn`. `filter_fn`
        must be a function that consumes (exactly) one example and returns
        a bool value. If the returned value is `True`, the example is kept,
        otherwise it is dropped.

        If using `lazy=False` this method executes all applied functions, so it
         should be called before applying expensive map functions.

        Syntax is inspired by:
        https://docs.python.org/3/library/functions.html#filter

        Args:
            filter_fn: Function to filter examples. Takes one example as input
                and returns `True` if example should be kept, and `False`
                otherwise
            lazy: If `True`, the computation is performed once the dataset
                visits the item and the resulting dataset does no longer have a
                length.

        Returns:
            `FilterDataset` iterating over filtered examples.

        """
        if lazy:
            # Input dataset can be indexable, but this is not needed.
            # Output still does not have `len` and is not indexable.
            return FilterDataset(filter_fn, self)
        else:
            # Input dataset needs to be indexable.
            if not self.indexable:
                raise RuntimeError(
                    'You can only use lazy=False if the incoming dataset is '
                    'indexable.'
                )
            return self[[i for i, e in enumerate(self) if filter_fn(e)]]

    def catch(self, exceptions=FilterException,
              warn: bool = False) -> 'CatchExceptionDataset':
        """
        Drop examples that throw an exception (default: `FilterException`).
        This is an alternative to filter.

        Args:
            exceptions: One exception or a list of exceptions to filter
            warn: If `True`, enable logger warning when an exception is catched.

        Returns:
            A filtered dataset. The resulting dataset does no longer have a
            length because the resulting number of elements in the dataset
            cannot be determined beforehand.
        """
        return CatchExceptionDataset(self, exceptions=exceptions, warn=warn)

    def concatenate(self, *others) -> 'ConcatenateDataset':
        """
        Concatenate this dataset with others. The keys of all datasets need to
        be unambiguous.

        Args:
            *others: list of datasets to be concatenated

        Returns:
            `ConcatenateDataset` that iterate over all examples of all provided
            datasets.

        Example:
            >>> import lazy_dataset
            >>> ds1 = lazy_dataset.new([1, 2, 3, 4, 5])
            >>> ds2 = lazy_dataset.new([6, 7, 8, 9, 0])
            >>> concatenated = ds1.concatenate(ds2)
            >>> concatenated
                ListDataset(len=5)
              MapDataset(_pickle.loads)
                ListDataset(len=5)
              MapDataset(_pickle.loads)
            ConcatenateDataset()
            >>> list(concatenated)
            [1, 2, 3, 4, 5, 6, 7, 8, 9, 0]

        """
        if len(others) == 0:
            return self
        if len(others) == 1 and isinstance(others[0], (tuple, list)):
            others, = others
        return ConcatenateDataset(self, *others)

    def zip(self, *others) -> 'ZipDataset':
        """
        Creates a `Dataset` by zipping together the given datasets.

        This method has two major differences to the built-in `zip()` function
        in Python. First, the zipping happen based on the keys of the
        first dataset (i.e. The first defines the order).
        Second, it assumes that all datasets have the same length and keys.
        (Could be removed, when someone needs it.)

        This function is usually followed by a map call to merge the tuple of
        dicts to a single dict.

        Args:
            *others: list of other datasets to be zipped

        Returns:
            ZipDataset

        Example:
            >>> ds1 = DictDataset({'a': {'z': 1}, 'b': {'z': 2}})
            >>> ds1 = ds1.items().map(lambda x: {'example_id': x[0], **x[1]})
            >>> ds2 = DictDataset({'a': {'y': 'c'}, 'b': {'y': 'd', 'z': 3}})
            >>> ds2 = ds2.items().map(lambda x: {'example_id': x[0], **x[1]})
            >>> ds3 = ds1.zip(ds2)
            >>> for e in ds3: print(e)
            ({'example_id': 'a', 'z': 1}, {'example_id': 'a', 'y': 'c'})
            ({'example_id': 'b', 'z': 2}, {'example_id': 'b', 'y': 'd', 'z': 3})

            # Merge the dicts, when conflict, prefer the second
            >>> ds4 = ds3.map(lambda example: {**example[0], **example[1]})
            >>> ds4  # doctest: +ELLIPSIS
                    DictDataset(len=2)
                    DictDataset(len=2)
                  ZipDataset()
                MapDataset(<function <lambda> at ...>)
                    DictDataset(len=2)
                    DictDataset(len=2)
                  ZipDataset()
                MapDataset(<function <lambda> at ...>)
              ZipDataset()
            MapDataset(<function <lambda> at ...>)
            >>> for e in ds4: print(e)
            {'example_id': 'a', 'z': 1, 'y': 'c'}
            {'example_id': 'b', 'z': 3, 'y': 'd'}

            # Lambda that merges an arbitary amount of dicts.
            >>> ds5 = ds3.map(lambda example: dict(sum([list(e.items()) for e in example], [])))
            >>> for e in ds5: print(e)
            {'example_id': 'a', 'z': 1, 'y': 'c'}
            {'example_id': 'b', 'z': 3, 'y': 'd'}
        """
        return ZipDataset(self, *others)

    def shuffle(self, reshuffle: bool = False,
                rng: Optional[np.random.RandomState] = None,
                buffer_size: Optional[int] = None) -> 'Dataset':
        """
        Shuffle this dataset. This operation is not performed in-place, but
        returns a shuffled version of the original dataset.

        Args:
            reshuffle: If `True`, shuffle each time the dataset is iterated,
                but disable indexing. If `False`, single shuffle, but support
                indexing.
            rng: instance of `np.random.RandomState`.
                When `None`, fallback to np.random.
            buffer_size: If set, a local shuffle operation is used which only
                shuffles a window of size `buffer_size`. This is an
                approximation to the global shuffle.
                If set, `reshuffle` must be `True` and `rng` must be `None`.

        Returns:
            A `Dataset` with shuffled elements

        Note:
         - Use the `buffer_size` only in special cases where the dataset is
           already shuffled. For example a dataset is shuffled and then
           each example is split into multiple examples (using
           `.map(fragment_fn).unbatch()`). In this case a local shuffle
           (i.e., buffer_size > 0) is reasonable.

        Example:
            >>> np.random.seed(1)
            >>> examples = {'a': {}, 'b': {}, 'c': {}}
            >>> it = DictDataset(examples)
            >>> it = it.items().map(lambda x: {'example_id': x[0], **x[1]})
            >>> it = it.shuffle(False)
            >>> it  # doctest: +ELLIPSIS
                  DictDataset(len=3)
                  DictDataset(len=3)
                ZipDataset()
              MapDataset(<function <lambda> at ...>)
            SliceDataset([0 2 1])
            >>> list(it)
            [{'example_id': 'a'}, {'example_id': 'c'}, {'example_id': 'b'}]
            >>> it.keys()
            ('a', 'c', 'b')
        """
        # TODO: Should reshuffle default be True or False
        if buffer_size is not None:
            assert reshuffle is True, ('LocalShuffleDataset only supports '
                                       'reshuffle')
            assert rng is None, 'LocalShuffleDataset does not support seeds.'
            return LocalShuffleDataset(self, buffer_size=buffer_size)

        rng = np.random if rng is None else rng
        if reshuffle is True:
            return ReShuffleDataset(self, rng=rng)
        elif reshuffle is False:
            permutation = np.arange(len(self))
            rng.shuffle(permutation)
            return self[permutation]
        else:
            raise ValueError(reshuffle, self)

    def tile(self, reps: int, shuffle: bool = False) -> 'Dataset':
        """
        Constructs an new dataset by repeating the dataset the number of
        times given by `reps`. This is done by copying the dataset and
        concatenating them.

        Args:
            reps: Number of repetitions
            shuffle: If `True`, calls shuffle with default arguments
                (*no reshuffle*) on each repetition prior to concatenation.

        """
        datasets = [self] * reps
        if shuffle:
            datasets = [
                it.shuffle()
                for it in datasets
            ]
        return self.__class__.concatenate(*datasets)

    def groupby(self, group_fn: callable) -> Dict[Any, 'Dataset']:
        """
        Groups elements in the dataset using `group_fn`.

        `group_fn` takes exactly one example as its only positional argument and
        returns a group ID. This group ID can be any hashable value (i.e., any
        value that can be used as a key in a `dict`). All examples for
        which `group_fn` returns the same group ID are grouped into one
        `Dataset`.

        This method is inspired by `itertools.groupby`, where `group_fn`
        roughly behaves like the `key` function of `itertools.groupby`.

        Args:
            group_fn: A function which takes one element of the dataset and
                returns a hashable value as the group ID

        Returns:
            `dict` that maps from group ID to a `Dataset` that contains all
            elements that were mapped to the this group ID by `group_fn`

        Example:
            >>> from IPython.lib.pretty import pprint
            >>> examples = {'a': {'z': 1}, 'b': {'z': 2}, 'c': {'z': 1}, 'd': {'z': 1}, 'e': {'z': 3}}
            >>> it = DictDataset(examples)
            >>> for k, v in it.groupby(lambda ex: ex['z']).items():
            ...     print(f'{k}:', list(v), v.keys())
            ...     print(f'{v!r}')
            1: [{'z': 1}, {'z': 1}, {'z': 1}] ('a', 'c', 'd')
              DictDataset(len=5)
            SliceDataset([0, 2, 3])
            2: [{'z': 2}] ('b',)
              DictDataset(len=5)
            SliceDataset([1])
            3: [{'z': 3}] ('e',)
              DictDataset(len=5)
            SliceDataset([4])
        """
        iterable = enumerate(list(self.map(group_fn)))
        groups = collections.defaultdict(list)
        for k, g in itertools.groupby(iterable, lambda ele: ele[1]):
            indices = [ele[0] for ele in g]
            groups[k] += indices
        return {k: self[v] for k, v in groups.items()}

    def split(self, sections: int) -> List['Dataset']:
        """
        Splits the dataset into `sections` number of sections that have
        approximately equal length. The order of elements is not modified.

        Args:
            sections: Number of sections to divide this dataset into

        Returns:
            `list` of one `Dataset` for each section

        Example:
            >>> examples = {'a': {}, 'b': {}, 'c': {}, 'd': {}, 'e': {}}
            >>> it = DictDataset(examples)
            >>> it = it.items().map(lambda x: {'example_id': x[0], **x[1]})
            >>> its = it.split(2)
            >>> list(its[0])
            [{'example_id': 'a'}, {'example_id': 'b'}, {'example_id': 'c'}]
            >>> list(its[1])
            [{'example_id': 'd'}, {'example_id': 'e'}]
            >>> its[1].keys()
            ('d', 'e')
        """
        if sections < 1:
            raise ValueError("sections must be >= 1")
        if sections > len(self):
            raise ValueError(
                f'Dataset has only {len(self)} elements and cannot be '
                f'split into {sections} sections.'
            )
        slices = np.array_split(np.arange(len(self)), sections)
        return [self[s] for s in slices]

    def sort(self, key_fn: Optional[callable] = None,
             sort_fn: callable = sorted,
             reverse: bool = False) -> 'Dataset':
        """
        Sorts the dataset. The sort key is extracted from each example with
        the `key_fn`. The `sort_fn` allows to influence the sorting,
        e.g. `natsort.natsorted`.
        When the `key_fn` is `None`, the returned iterator is sorted according
        to `sort_fn(self.keys())`.

        Args:
            key_fn: Function that takes an element of this dataset and returns a
                key to sort by.
            sort_fn: Function used for sorting. Defaults to `sorted`, but can be
                set to, e.g., `natsort.natsorted`. The function must take a
                sequence of values and the keyword argument `reverse` and return
                a sorted sequence.
            reverse: If `True`, sort in reversed order.

        Returns:
            The sorted dataset

        Example:
            >>> examples = {'a': {'x': 1}, 'b': {'x': 3},  'c': {'x': 12}, 'd': {'x': 2}}
            >>> it = DictDataset(examples)

            Sort by value
            >>> it_sorted = it.sort(lambda ex: ex['x'])
            >>> it_sorted
              DictDataset(len=4)
            SliceDataset([0, 3, 1, 2])
            >>> print(it_sorted.slice)
            [0 3 1 2]
            >>> dict(it_sorted)
            {'a': {'x': 1}, 'd': {'x': 2}, 'b': {'x': 3}, 'c': {'x': 12}}

            Sort reversed by value
            >>> it_sorted = it.sort(lambda ex: ex['x'], reverse=True)
            >>> dict(it_sorted)
            {'c': {'x': 12}, 'b': {'x': 3}, 'd': {'x': 2}, 'a': {'x': 1}}

            Sort by example key
            >>> dict(it_sorted.sort())
            {'a': {'x': 1}, 'b': {'x': 3}, 'c': {'x': 12}, 'd': {'x': 2}}
        """
        if key_fn is None:
            sort_order = sort_fn(self.keys())
        else:
            sort_values = [key_fn(example) for example in self]
            sort_order = [
                index
                for _, index in sort_fn(
                    zip(sort_values, itertools.count()),
                    reverse=reverse,
                )
            ]
        return self[sort_order]

    def shard(self, num_shards, shard_index) -> 'Dataset':
        """
        Splits an dataset into `num_shards` shards and
        selects shard `shard_index`. Can be used to split the dataset
        between multiple processes (e.g. by using MPI). This is equivalent to
        `ds.split(num_shards)[shard_index]`.

        Args:
            num_shards: Number of shards
            shard_index: Shard index to select

        Returns:
            Shard number `shard_index`
        """
        return self.split(num_shards)[shard_index]

    def batch(self, batch_size: int, drop_last: bool = False) -> 'BatchDataset':
        """
        Create batches of size `batch_size` from the elements in this dataset.
        One batch is a list of elements of length `batch_size` (or slightly
        shorter for the last batch if `drop_last=False`). It usually makes sense
        to map a collate function after performing the batch operation.

        Args:
            batch_size: The size of the batches
            drop_last: If `True`, the last batch is dropped if it is smaller
                than `batch_size`

        Returns:
            Dataset of batches (lists of elements)
        """
        return BatchDataset(self, batch_size, drop_last)

<<<<<<< HEAD
    def batch_bucket_dynamic(
            self, batch_size, key, max_padding_rate, total_size_threshold=None,
            expiration=None, drop_incomplete=False, sort_by_key=False):
        """batch dynamically spawned and filled buckets

        Args:
            batch_size:
            key:
            max_padding_rate:
            total_size_threshold:
            expiration:
            drop_incomplete:
            sort_by_key:

        Returns:

        """
        return DynamicBucketDataset(
            self,
            batch_size=batch_size,
            key=key,
            max_padding_rate=max_padding_rate,
            total_size_threshold=total_size_threshold,
            expiration=expiration,
            drop_incomplete=drop_incomplete,
            sort_by_key=sort_by_key
        )

    def unbatch(self):
=======
    def unbatch(self) -> 'UnbatchDataset':
>>>>>>> 74e00590
        """
        Divides a batch of examples into single examples, i.e. reverts
        `.batch()`.
        E.g., after splitting a (multi-channel) source example into a list of
        single channel examples using `.map(fragment_fn)`. The resulting
        `Dataset` does not implement `__len__`, because the count of resulting
        elements cannot be computed beforehand.

        Example:
            >>> examples = {'a': [1, 2], 'b': [3, 4]}
            >>> it = DictDataset(examples)
            >>> list(it)
            [[1, 2], [3, 4]]
            >>> list(it.unbatch())
            [1, 2, 3, 4]
        """
        return UnbatchDataset(self)

    def __str__(self):
        return f'{self.__class__.__name__}()'

    def __repr__(self):
        # CB: Discussable, if this method name should be something like
        #     description instead of __repr__.
        import textwrap
        r = ''
        indent = '  '
        if hasattr(self, 'input_dataset'):
            s = repr(self.input_dataset)
            r += textwrap.indent(s, indent) + '\n'
        if hasattr(self, 'input_datasets'):
            for input_dataset in self.input_datasets:
                s = repr(input_dataset)
                r += textwrap.indent(s, indent) + '\n'
        return r + str(self)

    def random_choice(
            self,
            size: Optional[int] = None,
            replace: bool = False,
            rng_state: np.random.RandomState = np.random,
    ):
        """
        Draws random samples from the dataset using the random number generator
        `rng_state`.

        Args:
            size: Size of the result. Must be smaller then `len(datset)` if
                `replace=False`.
            replace: Whether the examples are drawn with or without replacement.
                If `True`, an example can appear multiple times in the drawn
                output.
            rng_state: Used random number generator

        Returns:
            A `Dataset` that contains the drawn elements

        Example:
            >>> rng_state = np.random.RandomState(0)
            >>> examples = {'a': 1, 'b': 2, 'c': 3, 'd': 4, 'e': 5}
            >>> it = DictDataset(examples)
            >>> def foo(ex):
            ...     print('foo')
            ...     return ex
            >>> it = it.map(foo)
            >>> print('Number', it.random_choice(rng_state=rng_state))
            foo
            Number 3

            >>> print(it.random_choice(1, rng_state=rng_state))
            SliceDataset([0])
            >>> print(it.random_choice(2, rng_state=rng_state))
            SliceDataset([1 3])
            >>> it_choice = it.random_choice(7, rng_state=rng_state, replace=True)
            >>> print(it_choice)
            SliceDataset([0 4 2 1 0 1 1])
            >>> print(list(it_choice))
            foo
            foo
            foo
            foo
            foo
            foo
            foo
            [1, 5, 3, 2, 1, 2, 2]
        """
        i = rng_state.choice(len(self), size=size, replace=replace)
        return self[i]

    def apply(self, apply_fn: callable) -> 'Dataset':
        """
        Allows to apply functions to the complete dataset, not to the
        examples itself. Is equivalent to `dataset = apply_fn(dataset)`, but
        calls to `apply` can be easily chained.

        Args:
            apply_fn: For now, it is a single function, e.g.,
                `lambda it: it.shard(num_shards, shard_index)` but can
                potentially be a list in future implementations.

        Returns:
            The transformed `Dataset`
        """
        if apply_fn is None:
            return self
        elif isinstance(apply_fn, list):
            raise NotImplementedError
        else:
            return apply_fn(self)


class DictDataset(Dataset):
    """
    Dataset to iterate over a dict of examples dicts.
    """

    def __init__(self, examples, name=None):
        assert isinstance(examples, dict), (type(examples), examples)
        self.examples = examples
        self.name = name
        self._keys = tuple(self.examples.keys())

    def copy(self, freeze=False):
        return self.__class__(self.examples, name=self.name)

    @property
    def indexable(self):
        return True

    def __str__(self):
        if self.name is None:
            return f'{self.__class__.__name__}(len={len(self)})'
        else:
            return f'{self.__class__.__name__}' \
                   f'(name={self.name}, len={len(self)})'

    def keys(self):
        return self._keys

    def __iter__(self):
        for k in self.keys():
            yield self[k]

    def __getitem__(self, item):
        if isinstance(item, str):
            try:
                example = self.examples[item]
            except Exception:
                import difflib
                similar = difflib.get_close_matches(item, self.keys())
                raise KeyError(item, f'close_matches: {similar}', self)
        elif isinstance(item, numbers.Integral):
            key = self.keys()[item]
            example = self.examples[key]
        else:
            return super().__getitem__(item)

        # Assumes that the example is immutable.
        # See from_dict(immutable_warranty).
        return example

    def __len__(self):
        return len(self.examples)


class ListDataset(Dataset):
    """
    Dataset to iterate over a list of examples with each example being a dict
    according to the json structure as outline in the top of this file.
    """

    def __init__(self, examples, name=None):
        assert isinstance(examples, (tuple, list)), (type(examples), examples)
        self.examples = examples
        self.name = name

    def copy(self, freeze=False):
        return self.__class__(self.examples, name=self.name)

    @property
    def indexable(self):
        return True

    def __str__(self):
        if self.name is None:
            return f'{self.__class__.__name__}(len={len(self)})'
        else:
            return f'{self.__class__.__name__}' \
                   f'(name={self.name}, len={len(self)})'

    def __iter__(self):
        yield from self.examples

    def __getitem__(self, item):
        if isinstance(item, numbers.Integral):
            example = self.examples[item]
        else:
            return super().__getitem__(item)

        # Assumes that the example is immutable.
        # See from_dict(immutable_warranty).
        return example

    def __len__(self):
        return len(self.examples)


class MapDataset(Dataset):
    """
    Dataset that iterates over an input_dataset and applies a transformation
    map_function to each element.

    """

    def __init__(self, map_function, input_dataset):
        """

        Args:
            map_function: function that transforms an element of input_dataset.
                Use deepcopy within the map_function if necessary.
            input_dataset: any dataset (e.g. DictDataset)

        """
        assert callable(map_function), map_function
        self.map_function = map_function
        self.input_dataset = input_dataset

    def copy(self, freeze=False):
        return self.__class__(
            self.map_function,
            input_dataset=self.input_dataset.copy(freeze=freeze)
        )

    @property
    def indexable(self):
        return self.input_dataset.indexable

    def __str__(self):
        map_function_str = str(self.map_function)
        if 'built-in function' in map_function_str:
            map_function_str = (
                f'{self.map_function.__module__}'
                f'.{self.map_function.__qualname__}'
            )
        return f'{self.__class__.__name__}({map_function_str})'

    def __len__(self):
        return len(self.input_dataset)

    def __iter__(self):
        for example in self.input_dataset:
            yield self.map_function(example)

    def keys(self):
        return self.input_dataset.keys()

    def __getitem__(self, item):
        if isinstance(item, (str, numbers.Integral)):
            return self.map_function(self.input_dataset[item])
        else:
            return super().__getitem__(item)


class ParMapDataset(MapDataset):
    """
    Should this dataset support getitem? Getitem disables the buffer.
    """

    def __init__(
            self, map_function, input_dataset, num_workers, buffer_size,
            backend='t'
    ):
        super().__init__(map_function, input_dataset)
        assert num_workers >= 1
        self.num_workers = num_workers
        self.buffer_size = buffer_size
        self.backend = backend

    def copy(self, freeze=False):
        return self.__class__(
            self.map_function,
            input_dataset=self.input_dataset.copy(freeze=freeze),
            num_workers=self.num_workers,
            buffer_size=self.buffer_size,
            backend=self.backend,
        )

    def __iter__(self):
        from lazy_dataset.parallel_utils import lazy_parallel_map

        return lazy_parallel_map(
            self.map_function,
            self.input_dataset,
            buffer_size=self.buffer_size,
            max_workers=self.num_workers,
            backend=self.backend,
        )


class CatchExceptionDataset(Dataset):
    """
    >>> it = DictDataset({'a': 1, 'b': 2, 'c': 3})
    >>> list(it)
    [1, 2, 3]
    >>> def foo(integer):
    ...     if integer == 2:
    ...         raise FilterException('Exception msg')
    ...     else:
    ...         return integer
    >>> list(it.map(foo))
    Traceback (most recent call last):
    ...
    core.FilterException: Exception msg
    >>> list(it.map(foo).catch())
    [1, 3]
    >>> it.map(foo).catch()[0]  # doctest: +ELLIPSIS
    Traceback (most recent call last):
    ...
    NotImplementedError: __getitem__ is not well defined for <class 'core.CatchExceptionDataset'>[0],
    because 0 is an index
    self:
        DictDataset(len=3)
      MapDataset(<function foo at ...>)
    CatchExceptionDataset()
    """

    def __init__(
            self,
            input_dataset,
            exceptions=FilterException,
            warn=False
    ):
        self.input_dataset = input_dataset
        self.exceptions = exceptions
        self.warn = warn

    def copy(self, freeze=False):
        return self.__class__(
            input_dataset=self.input_dataset.copy(freeze=freeze),
            exceptions=self.exceptions,
            warn=self.warn,
        )

    @property
    def indexable(self):
        return False

    def __getitem__(self, item):
        if isinstance(item, (str)):
            return self.input_dataset[item]
        elif isinstance(item, numbers.Integral):
            raise NotImplementedError(
                f'__getitem__ is not well defined for '
                f'{self.__class__}[{item!r}],\n'
                f'because {item!r} is an index\n'
                f'self:\n{self!r}'
            )
        else:
            return super().__getitem__(item)

    def __iter__(self):
        input_dataset = self.input_dataset.copy(freeze=True)

        for i in range(len(input_dataset)):
            try:
                yield input_dataset[i]
            except self.exceptions as e:
                if self.warn:
                    msg = repr(e)
                    LOG.warning(msg)


class PrefetchDataset(Dataset):
    def __init__(
            self,
            input_dataset,
            num_workers,
            buffer_size,
            backend='t',
            catch_filter_exception=False,
    ):

        # Input dataset needs to be indexable.
        try:
            _ = len(input_dataset)
        except Exception:
            raise RuntimeError(
                'You can only use Prefetch if the incoming dataset is '
                'indexable.'
            )
        assert num_workers >= 1, num_workers
        assert buffer_size >= num_workers, (num_workers, buffer_size)

        self.input_dataset = input_dataset
        self.num_workers = num_workers
        self.buffer_size = buffer_size
        self.backend = backend
        self.catch_filter_exception = catch_filter_exception

    def copy(self, freeze=False):
        return self.__class__(
            input_dataset=self.input_dataset.copy(freeze=freeze),
            num_workers=self.num_workers,
            buffer_size=self.buffer_size,
            backend=self.backend,
            catch_filter_exception=self.catch_filter_exception,
        )

    @property
    def indexable(self):
        return False

    def __len__(self):
        if self.catch_filter_exception:
            raise TypeError(
                f'__len__ is not implemented for {self.__class__} ' +
                f'if `catch_filter_exception` is set.\n' +
                f'self: \n{repr(self)}'
            )
        else:
            return len(self.input_dataset)

    def __iter__(self):
        # Convert ReShuffleDataset to ShuffleDataset
        input_dataset = self.input_dataset.copy(freeze=True)

        from lazy_dataset.parallel_utils import lazy_parallel_map

        if not self.catch_filter_exception:
            yield from lazy_parallel_map(
                input_dataset.__getitem__,
                range(len(self.input_dataset)),
                buffer_size=self.buffer_size,
                max_workers=self.num_workers,
                backend=self.backend,
            )
        else:
            if self.catch_filter_exception is True:
                catch_filter_exception = FilterException
            else:
                catch_filter_exception = self.catch_filter_exception

            unique_object = object()

            def catcher(index):
                try:
                    return input_dataset[index]
                except catch_filter_exception:
                    return unique_object

            for data in lazy_parallel_map(
                catcher,
                range(len(self.input_dataset)),
                buffer_size=self.buffer_size,
                max_workers=self.num_workers,
                backend=self.backend,
            ):
                if data is unique_object:
                    pass
                else:
                    yield data

    def __str__(self):
        return (
            f'{self.__class__.__name__}'
            f'({self.num_workers}, {self.buffer_size}, {self.backend!r})'
        )


class ReShuffleDataset(Dataset):
    """
    Dataset that shuffles the input_dataset. Assumes, that the input_dataset
    has a length.
    Note:
        This Dataset reshuffle each iteration, but does not support indexing.
    """

    def __init__(self, input_dataset, rng=np.random):
        self.permutation = np.arange(len(input_dataset))
        self.input_dataset = input_dataset
        self.rng = rng

    def copy(self, freeze=False):
        if freeze:
            self.rng.shuffle(self.permutation)
            return self.input_dataset.copy(freeze=freeze)[self.permutation]
        else:
            return self.__class__(
                input_dataset=self.input_dataset.copy(freeze=freeze),
            )

    @property
    def indexable(self):
        return False

    def __len__(self):
        return len(self.input_dataset)

    # keys is not well defined for this dataset
    # The First dataset (i.e. DictDataset has sorted keys), so what should
    # this dataset return? Maybe a frozenset to highlight unordered?
    # def keys(self):
    #     return frozenset(self.input_dataset.keys())

    def __iter__(self):
        np.random.shuffle(self.permutation)
        for idx in self.permutation:
            yield self.input_dataset[idx]

    def __getitem__(self, item):
        if isinstance(item, str):
            return self.input_dataset[item]
        elif isinstance(item, numbers.Integral):
            raise TypeError(
                f'{self.__class__.__name__} does not support '
                f'integers as argument of __getitem__.'
                f'Got argument "{item}" of type {type(item)}.'
            )
        else:
            # Let super().__getitem__(...) raise the Exception when item is a
            # slice, tuple or list.
            return super().__getitem__(item)


class LocalShuffleDataset(Dataset):
    """
    Dataset that shuffles the input_dataset locally by randomly sampling from
    a fixed length buffer. Hence also applicable to Datasets that does not
    support indexing
    Note:
        This Dataset reshuffles each iteration, but does not support indexing.
    """

    def __init__(self, input_dataset, buffer_size=100):
        self.input_dataset = input_dataset
        self.buffer_size = buffer_size

    def copy(self, freeze=False):
        return self.__class__(
            input_dataset=self.input_dataset.copy(freeze=freeze),
            buffer_size=self.buffer_size,
        )

    @property
    def indexable(self):
        return False

    def __len__(self):
        return len(self.input_dataset)

    def __iter__(self):
        buffer = list()
        for element in self.input_dataset:
            buffer.append(element)
            if len(buffer) >= self.buffer_size:
                yield buffer.pop(int(np.random.choice(self.buffer_size)))
        random.shuffle(buffer)
        for element in buffer:
            yield element

    def __getitem__(self, item):
        if isinstance(item, str):
            return self.input_dataset[item]
        elif isinstance(item, numbers.Integral):
            raise TypeError(
                f'{self.__class__.__name__} does not support '
                f'integers as argument of __getitem__.'
                f'Got argument "{item}" of type {type(item)}.'
            )
        else:
            # Let super().__getitem__(...) raise the Exception when item is a
            # slice, tuple or list.
            return super().__getitem__(item)


class SliceDataset(Dataset):
    def __init__(self, slice, input_dataset: Dataset):
        """
        Should not be used directly. Simply call the dataset with brackets:
        dataset[0:10:2]
        dataset[slice(0, None, 2)]  # Uncommon

        It allows any kind of Numpy style indexing:
        https://docs.scipy.org/doc/numpy-1.15.1/reference/arrays.indexing.html

        Args:
            slice: Can be a slice, e.g. `slice(0, None, 2)`.
            input_dataset:
        """
        if not input_dataset.indexable:
            raise RuntimeError(
                f'You tried `dataset[{slice}]`\n'
                'You can only use `__getitem__` on datasets that are '
                'indexable.\n'
                'Example datasets that do not support indexing are:\n'
                f'  {FilterDataset.__name__}, {ReShuffleDataset.__name__} and '
                f'{PrefetchDataset.__name__}\n'
                'The following dataset is not indexable:\n'
                f'{input_dataset!r}'
            )

        self._slice = slice
        if np.ndim(self._slice) == 2:
            assert len(self._slice) == 1, self._slice
            self._slice, = self._slice

        try:
            self.slice = np.arange(len(input_dataset))[self._slice,]
        except IndexError:
            if isinstance(slice, (tuple, list)) and isinstance(slice[0], str):
                # Assume sequence of str
                keys = {k: i for i, k in enumerate(input_dataset.keys())}
                self.slice = operator.itemgetter(*slice)(keys)
                if len(slice) == 1:
                    self.slice = (self.slice,)
            else:
                raise

        self.input_dataset = input_dataset

    def copy(self, freeze=False):
        return self.__class__(
            input_dataset=self.input_dataset.copy(freeze=freeze),
            slice=self._slice,
        )

    @property
    def indexable(self):
        assert self.input_dataset.indexable, (
            self.input_dataset.indexable, self.input_dataset)
        return True

    _keys = None

    def keys(self):
        if self._keys is None:
            keys = self.input_dataset.keys()
            # itemgetter makes the same as
            # "tuple([keys[i] for i in self.slice])"
            # but is 10 times faster
            self._keys = operator.itemgetter(*self.slice)(keys)
            if len(self.slice) == 1:
                self._keys = (self._keys,)
        return self._keys

    def __len__(self):
        return len(self.slice)

    def __str__(self):
        if isinstance(self._slice, (tuple, list)):
            slice_str = textwrap.shorten(
                str(self._slice)[1:-1],
                width=50,
                placeholder=' ...',
            )
            slice_str = f'[{slice_str}]'
        else:
            slice_str = str(self._slice)

        return f'{self.__class__.__name__}({slice_str})'

    def __iter__(self):
        for idx in self.slice:
            yield self.input_dataset[idx]

    def __getitem__(self, key):
        if isinstance(key, str):
            return self.input_dataset[key]
        elif isinstance(key, numbers.Integral):
            return self.input_dataset[self.slice[key]]
        else:
            return super().__getitem__(key)


class FilterDataset(Dataset):
    """
    Dataset that iterates only over those elements of input_dataset that meet
    filter_function.
    """

    def __init__(self, filter_function, input_dataset):
        """

        Args:
            filter_function: a function that takes an element of the input
                dataset and returns True if the element is valid else False.
            input_dataset: any dataset (e.g. DictDataset)

        """
        assert callable(filter_function), filter_function
        self.filter_function = filter_function
        self.input_dataset = input_dataset

    def copy(self, freeze=False):
        return self.__class__(
            input_dataset=self.input_dataset.copy(freeze=freeze),
            filter_function=self.filter_function,
        )

    @property
    def indexable(self):
        return False

    def __str__(self):
        return f'{self.__class__.__name__}({self.filter_function})'

    def __iter__(self):
        for example in self.input_dataset:
            if self.filter_function(example):
                yield example

    def __getitem__(self, key):
        assert isinstance(key, str), (
            f'key == {key!r}\n{self.__class__} does not support __getitem__ '
            f'for type(key) == {type(key)},\n'
            f'Only type str is allowed.\n'
            f'self:\n{repr(self)}'
        )
        ex = self.input_dataset[key]
        if not self.filter_function(ex):
            raise IndexError(key)
        return ex


class ConcatenateDataset(Dataset):
    """
    Iterates over all elements of all input_datasets.
    Best use is to concatenate cross validation or evaluation datasets.
    It does not work well with buffer based shuffle (i.e. in Tensorflow).

    Here, __getitem__ for str is not possible per definition when IDs collide.
    """

    def __init__(self, *input_datasets):
        """

        Args:
            *input_datasets: list of datasets

        """
        self.input_datasets = input_datasets

    def copy(self, freeze=False):
        return self.__class__(
            *[ds.copy(freeze=freeze) for ds in self.input_datasets]
        )

    @property
    def indexable(self):
        return all([ds.indexable for ds in self.input_datasets])

    def __iter__(self):
        for input_dataset in self.input_datasets:
            for example in input_dataset:
                yield example

    def __len__(self):
        return sum([len(i) for i in self.input_datasets])

    _keys = None

    def keys(self):
        """
        >>> examples = {'a': 1, 'b': 2, 'c': 3}
        >>> it = DictDataset(examples)
        >>> it.concatenate(it).keys()
        Traceback (most recent call last):
        ...
        AssertionError: Keys are not unique. There are 3 duplicates.
        ['a', 'b', 'c']
        >>> list(it.concatenate(it.map(lambda x: x+10)))
        [1, 2, 3, 11, 12, 13]
        """
        if self._keys is None:
            keys = []
            for dataset in self.input_datasets:
                keys += list(dataset.keys())
            if len(keys) != len(set(keys)):
                duplicates = [
                    item  # https://stackoverflow.com/a/9835819/5766934
                    for item, count in collections.Counter(keys).items()
                    if count > 1
                ]
                duplicates_str = textwrap.shorten(
                    str(duplicates)[1:-1], width=500, placeholder=' ...')
                raise AssertionError(
                    f'Keys are not unique. '
                    f'There are {len(duplicates)} duplicates.'
                    f'\n[{duplicates_str}]'
                )

            assert len(keys) == len(set(keys)), \
                'Keys are not unique. ' \
                'len(self._keys) = {len(self._keys)} != ' \
                '{len(set(self._keys))} = len(set(self._keys))'
            self._keys = tuple(keys)
        return self._keys

    def __getitem__(self, item):
        """
        >>> it1 = DictDataset({'a': {}, 'b': {}})
        >>> it1 = it1.items().map(lambda x: {'example_id': x[0], **x[1]})
        >>> it2 = DictDataset({'c': {}, 'd': {}})
        >>> it2 = it2.items().map(lambda x: {'example_id': x[0], **x[1]})
        >>> it = it1.concatenate(it2)
        >>> it['a']
        {'example_id': 'a'}
        >>> it['c']
        {'example_id': 'c'}
        """
        if isinstance(item, numbers.Integral):
            if item < 0:
                item = item % len(self)
            for dataset in self.input_datasets:
                if len(dataset) <= item:
                    item -= len(dataset)
                else:
                    return dataset[item]
            raise KeyError(item)
        elif isinstance(item, str):
            self.keys()  # test unique keys
            for dataset in self.input_datasets:
                if item in dataset.keys():
                    return dataset[item]
            # In collections.ChainMap is
            # 'try: ... except KeyError: ...'
            # used, since an dataset should provide a better exception msg,
            # __contains__ is faster than collections.ChainMap
            # because the overhead of calculating the exception msg is to high.

            if item in self.keys():
                raise Exception(
                    f'There is a internal error in {self.__class__}. '
                    f'Could not find {item} in input datasets, but it is in '
                    f'{self.keys()}'
                )
            raise KeyError(item)
        else:
            return super().__getitem__(item)


class ZipDataset(Dataset):
    """
    See Dataset.zip
    """

    def __init__(self, *input_datasets):
        """
        
        Args:
            *input_datasets: list of datasets

        """
        self.input_datasets = input_datasets
        assert len(self.input_datasets) >= 1, (f'You have to provide at least '
                                               f'one dataset.'
                                               f'\n{self.input_datasets}')
        assert len(self.input_datasets) >= 2, (f'Currently limited to at least '
                                               f'two dataset. Could be removed.'
                                               f'\n{self.input_datasets}')
        keys = set(self.input_datasets[0].keys())
        lengths = [
            len(keys - set(it.keys())) for it in self.input_datasets
        ]
        if set(lengths) != {0}:
            missing_keys = [
                keys - set(it.keys()) for it in self.input_datasets
            ]
            raise AssertionError(
                f'Expect that all input_datasets have at least the same keys '
                f'as the first. To many keys: '
                f'{missing_keys}\n{self.input_datasets}'
            )

    def copy(self, freeze=False):
        return self.__class__(
            *[ds.copy(freeze=freeze) for ds in self.input_datasets]
        )

    @property
    def indexable(self):
        return all([ds.indexable for ds in self.input_datasets])

    def __iter__(self):
        for key in self.keys():
            yield tuple([
                it[key]
                for it in self.input_datasets
            ])

    def __len__(self):
        return len(self.input_datasets[0])

    _keys = None

    def keys(self):
        if self._keys is None:
            self._keys = self.input_datasets[0].keys()
        return self._keys

    def __getitem__(self, item):
        if isinstance(item, numbers.Integral):
            item = self.keys()[item]
        if isinstance(item, str):
            return tuple([
                it[item]
                for it in self.input_datasets
            ])
        else:
            return super().__getitem__(item)


class BatchDataset(Dataset):
    """

    >>> import string
    >>> examples = {c: i for i, c in enumerate(string.ascii_letters[:7])}
    >>> it = DictDataset(examples)
    >>> it = it.batch(3)
    >>> it
      DictDataset(len=7)
    BatchDataset(batch_size=3)
    >>> list(it), len(it)
    ([[0, 1, 2], [3, 4, 5], [6]], 3)
    >>> it[2], it[-1]
    ([6], [6])
    >>> it[3]
    Traceback (most recent call last):
    ...
    IndexError: tuple index out of range
    >>> it = DictDataset(examples)
    >>> it = it.batch(3, drop_last=True)
    >>> list(it), len(it)
    ([[0, 1, 2], [3, 4, 5]], 2)
    >>> it[-1]
    [3, 4, 5]
    >>> it = DictDataset(examples)[:6]
    >>> it = it.batch(3)
    >>> list(it), len(it)
    ([[0, 1, 2], [3, 4, 5]], 2)
    >>> it[1]
    [3, 4, 5]
    >>> it['abc']
    Traceback (most recent call last):
    ...
    NotImplementedError: __getitem__ is not implemented for <class 'core.BatchDataset'>['abc'],
    where type('abc') == <class 'str'>
    self:
        DictDataset(len=7)
      SliceDataset(slice(None, 6, None))
    BatchDataset(batch_size=3)

    """

    def __init__(self, input_dataset, batch_size, drop_last=False):
        self.input_dataset = input_dataset
        self.batch_size = batch_size
        self.drop_last = drop_last

    def copy(self, freeze=False):
        return self.__class__(
            input_dataset=self.input_dataset.copy(freeze=freeze),
            batch_size=self.batch_size,
            drop_last=self.drop_last,
        )

    @property
    def indexable(self):
        return self.input_dataset.input_dataset

    def __str__(self):
        return f'{self.__class__.__name__}(batch_size={self.batch_size})'

    def __iter__(self):
        current_batch = list()
        for element in self.input_dataset():
            current_batch.append(element)
            if len(current_batch) >= self.batch_size:
                yield current_batch
                current_batch = list()
        if len(current_batch) > 0 and not self.drop_last:
            yield current_batch

    def __getitem__(self, index):
        if isinstance(index, numbers.Integral):
            if index < 0:
                # only touch len when necessary
                index = index % len(self)
            input_index = index * self.batch_size
            current_batch = []
            for i in range(self.batch_size):
                try:
                    current_batch.append(self.input_dataset[input_index + i])
                except IndexError:
                    if i == 0 or self.drop_last:
                        raise
                    else:
                        pass
            return current_batch
        # elif isinstance(index, str):
        # ToDo: allow merge/collate keys -> allows __getitem__(str)
        else:
            return super().__getitem__(index)

    def __len__(self):
        length = len(self.input_dataset) / self.batch_size
        if self.drop_last:
            return int(length)
        return int(np.ceil(length))


class UnbatchDataset(Dataset):
    """
    Divides a batch of examples into single examples.
    """

    def __init__(self, input_dataset):
        self.input_dataset = input_dataset

    def copy(self, freeze=False):
        return self.__class__(
            input_dataset=self.input_dataset.copy(freeze=freeze)
        )

    @property
    def indexable(self):
        return False

    def __iter__(self):
        for batch in self.input_dataset:
            assert isinstance(batch, (list, tuple, collections.Generator))
            for example in batch:
                yield example


class DynamicBucketDataset(Dataset):
    """
    >>> examples = [1, 10, 5, 7, 8, 2, 4]
    >>> batch_dataset = DynamicBucketDataset(\
        examples, 2, key=lambda x: x, max_padding_rate=0.5)
    >>> [batch for batch in batch_dataset]
    [[10, 5], [7, 8], [1, 2], [4]]
    >>> batch_dataset = DynamicBucketDataset(\
    examples, 2, key=lambda x: x, max_padding_rate=0.5, drop_incomplete=True)
    >>> [batch for batch in batch_dataset]
    [[10, 5], [7, 8], [1, 2]]
    >>> batch_dataset = DynamicBucketDataset(\
    examples, 2, key=lambda x: x, max_padding_rate=0.2)
    >>> [batch for batch in batch_dataset]
    [[10, 8], [5, 4], [1], [7], [2]]
    >>> batch_dataset = DynamicBucketDataset(\
    examples, 2, key=lambda x: x, max_padding_rate=0.2, expiration=2)
    >>> [batch for batch in batch_dataset]
    [[10, 8], [1], [5, 4], [7], [2]]
    """

    def __init__(
            self, input_dataset, batch_size, key, max_padding_rate,
            total_size_threshold=None, expiration=None, drop_incomplete=False,
            sort_by_key=False
    ):
        """dynamically spawn and gather examples into buckets.
        Note that this class is work in progress

        Args:
            input_dataset:
            batch_size: max batch_size (can be smaller if expiration or
                max_total_size is set)
            key: callable or dict key returning a scalar length given an
                example dict
            max_padding_rate: the maximum padding that has to be added to a
                signal in a bucket. E.g. if set to 0.2, a example of length 100
                can only be in a bucket with examples with lengths from 80 to 125.
            total_size_threshold: total size of a bucket (len(bucket)*max_length_in_bucket)
                after which a bucket is emitted though len(bucket) < batch_size
            expiration: maximum life time of a bucket. After this number of
                subsequently yielded batches it is either emitted
                (if drop_incomplete is False) or discarded
            drop_incomplete: if True drop incomplete buckets at the end of
                iteration or when buckets expire, else emit them.
            sort_by_key: if True reversely sorts the bucket by the lengths of
                the examples before emitting. This simplifies getting the
                maximum length of the bucket (e.g. pytorchs PackedSequence
                requires reversely sorted batches).
        """
        self.input_dataset = input_dataset
        self.batch_size = batch_size
        if callable(key):
            self.key = key
        elif isinstance(key, str):
            self.key = lambda x: x[key]
        else:
            raise ValueError(key)
        self.max_padding_rate = max_padding_rate
        self.total_size_threshold = total_size_threshold
        self.expiration = expiration
        self.drop_incomplete = drop_incomplete
        self.sort_by_key = sort_by_key

    def copy(self, freeze=False):
        return self.__class__(
            input_dataset=self.input_dataset.copy(freeze=freeze),
            batch_size=self.batch_size,
            key=self.key,
            max_padding_rate=self.max_padding_rate,
            drop_incomplete=self.drop_incomplete,
        )

    @property
    def indexable(self):
        return False

    def __iter__(self):
        buckets = list()
        for i, example in enumerate(self.input_dataset):
            value = self.key(example)
            found_bucket = False
            for j, (
                bucket, creation_idx, lower_bound, upper_bound, max_value
            ) in enumerate(buckets):
                if lower_bound <= value <= upper_bound:
                    bucket.append(example)
                    max_value = max(max_value, value)
                    if (
                        len(bucket) >= self.batch_size
                        or (
                            self.total_size_threshold is not None
                            and (len(bucket) * max_value) > self.total_size_threshold
                        )
                    ):
                        if self.sort_by_key:
                            bucket = sorted(bucket, key=self.key, reverse=True)
                        yield bucket
                        buckets.pop(j)
                    else:
<<<<<<< HEAD
                        lower_bound = max(
                            lower_bound, value * (1 - self.max_padding_rate)
                        )
                        upper_bound = min(
                            upper_bound, value / (1 - self.max_padding_rate)
                        )
                        buckets[j] = (
                            bucket, creation_idx,
                            lower_bound, upper_bound, max_value
                        )
                    found_bucket = True
                    break
            if not found_bucket:
                buckets.append((
                    [example],
                    i,
                    value * (1 - self.max_padding_rate),
                    value / (1 - self.max_padding_rate),
                    value
                ))

            if self.expiration is not None:
                expired = set()
                for j, (bucket, creation_idx, *_) in enumerate(buckets):
                    if (i - creation_idx) / self.batch_size >= self.expiration:
                        # do not count batches to not get into a blocking state
                        # if no batch gets ever completed. However also do not
                        # operate with example counts to prevent the expiration
                        # parameter being batch_size dependent
                        expired.add(j)
                        if not self.drop_incomplete:
                            if self.sort_by_key:
                                bucket = sorted(bucket, key=self.key, reverse=True)
                            yield bucket
                        else:
                            # ToDo: maybe add warning
                            pass
                for idx in sorted(expired, reverse=True):
                    buckets.pop(idx)
        if not self.drop_incomplete:
=======
                        min_value = max(min_value, value * self.min_rate)
                        max_value = min(max_value, value / self.min_rate)
                        buckets[i] = (bucket, min_value, max_value)
                    found_bucket = True
                    break
            if not found_bucket:
                buckets.append(
                    ([sample], value * self.min_rate, value / self.min_rate))
        if not self.drop_last:
>>>>>>> 74e00590
            buckets = sorted(buckets, key=lambda x: len(x[0]), reverse=True)
            for bucket, *_ in buckets:
                if self.sort_by_key:
                    bucket = sorted(bucket, key=self.key, reverse=True)
                yield bucket
        else:
            # ToDo: maybe add warning
            pass


if __name__ == '__main__':
    import doctest
    doctest.testmod()<|MERGE_RESOLUTION|>--- conflicted
+++ resolved
@@ -321,8 +321,8 @@
             num_workers: Number of threads/processes used by the backend
             buffer_size: Number of elements that are prefetched and buffered
             backend: The used backend
-            catch_filter_exception: If `True`, `FilterException`s are catched 
-                and the element that raised the exception while processing is 
+            catch_filter_exception: If `True`, `FilterException`s are catched
+                and the element that raised the exception while processing is
                 dropped. This can also be set to a specific type (or a list of
                 types) of exceptions to catch. If this is set to a value that
                 evaluates to `True`, the resulting iterator does not have a
@@ -766,7 +766,6 @@
         """
         return BatchDataset(self, batch_size, drop_last)
 
-<<<<<<< HEAD
     def batch_bucket_dynamic(
             self, batch_size, key, max_padding_rate, total_size_threshold=None,
             expiration=None, drop_incomplete=False, sort_by_key=False):
@@ -795,10 +794,7 @@
             sort_by_key=sort_by_key
         )
 
-    def unbatch(self):
-=======
     def unbatch(self) -> 'UnbatchDataset':
->>>>>>> 74e00590
         """
         Divides a batch of examples into single examples, i.e. reverts
         `.batch()`.
@@ -1862,7 +1858,6 @@
     ):
         """dynamically spawn and gather examples into buckets.
         Note that this class is work in progress
-
         Args:
             input_dataset:
             batch_size: max batch_size (can be smaller if expiration or
@@ -1904,7 +1899,10 @@
             batch_size=self.batch_size,
             key=self.key,
             max_padding_rate=self.max_padding_rate,
+            total_size_threshold=self.total_size_threshold,
+            expiration=self.expiration,
             drop_incomplete=self.drop_incomplete,
+            sort_by_key=self.sort_by_key
         )
 
     @property
@@ -1917,24 +1915,24 @@
             value = self.key(example)
             found_bucket = False
             for j, (
-                bucket, creation_idx, lower_bound, upper_bound, max_value
+                    bucket, creation_idx, lower_bound, upper_bound, max_value
             ) in enumerate(buckets):
                 if lower_bound <= value <= upper_bound:
                     bucket.append(example)
                     max_value = max(max_value, value)
                     if (
-                        len(bucket) >= self.batch_size
-                        or (
+                            len(bucket) >= self.batch_size
+                            or (
                             self.total_size_threshold is not None
-                            and (len(bucket) * max_value) > self.total_size_threshold
-                        )
+                            and (len(
+                        bucket) * max_value) > self.total_size_threshold
+                    )
                     ):
                         if self.sort_by_key:
                             bucket = sorted(bucket, key=self.key, reverse=True)
                         yield bucket
                         buckets.pop(j)
                     else:
-<<<<<<< HEAD
                         lower_bound = max(
                             lower_bound, value * (1 - self.max_padding_rate)
                         )
@@ -1967,7 +1965,8 @@
                         expired.add(j)
                         if not self.drop_incomplete:
                             if self.sort_by_key:
-                                bucket = sorted(bucket, key=self.key, reverse=True)
+                                bucket = sorted(bucket, key=self.key,
+                                                reverse=True)
                             yield bucket
                         else:
                             # ToDo: maybe add warning
@@ -1975,17 +1974,6 @@
                 for idx in sorted(expired, reverse=True):
                     buckets.pop(idx)
         if not self.drop_incomplete:
-=======
-                        min_value = max(min_value, value * self.min_rate)
-                        max_value = min(max_value, value / self.min_rate)
-                        buckets[i] = (bucket, min_value, max_value)
-                    found_bucket = True
-                    break
-            if not found_bucket:
-                buckets.append(
-                    ([sample], value * self.min_rate, value / self.min_rate))
-        if not self.drop_last:
->>>>>>> 74e00590
             buckets = sorted(buckets, key=lambda x: len(x[0]), reverse=True)
             for bucket, *_ in buckets:
                 if self.sort_by_key:
